--- conflicted
+++ resolved
@@ -73,33 +73,22 @@
 		relayMetrics[relay.NodeURL()] = &RelayMetrics{}
 	}
 
-<<<<<<< HEAD
-	clock := consensus.NewClock(config.Network.GenesisTime, config.Network.SlotsPerSecond, config.Network.SlotsPerEpoch)
-	client, err := consensus.NewClient(config.Consensus.Endpoint, clock, zapLogger)
+	genesisTime := time.Unix(int64(config.Network.GenesisTime), 0)
+	slotsTicker := slots.NewSlotTicker(genesisTime, config.Network.SlotsPerEpoch)
+	epochTicker := helpers.NewEpochTicker(genesisTime, config.Network.SlotsPerSecond*config.Network.SlotsPerEpoch)
+	client, err := consensus.NewClient(config.Consensus.Endpoint, slotsTicker, epochTicker, genesisTime, zapLogger)
 	if err != nil {
 		return &Monitor{}, fmt.Errorf("could not instantiate consensus client: %v", err)
 	}
-=======
-	genesisTime := time.Unix(int64(config.Network.GenesisTime), 0)
-	slotsTicker := slots.NewSlotTicker(genesisTime, config.Network.SlotsPerEpoch)
-	epochTicker := helpers.NewEpochTicker(genesisTime, config.Network.SlotsPerSecond*config.Network.SlotsPerEpoch)
-
->>>>>>> 73438313
 	return &Monitor{
 		relays:          relays,
 		apiServer:       api.New(config.Api, zapLogger),
 		logger:          zapLogger,
 		networkConfig:   config.Network,
 		relayMetrics:    relayMetrics,
-<<<<<<< HEAD
-		clock:           clock,
+		clock:           slotsTicker,
 		consensusClient: client,
 	}, nil
-=======
-		clock:           slotsTicker,
-		consensusClient: consensus.NewClient(config.Consensus.Endpoint, slotsTicker, epochTicker, genesisTime, zapLogger),
-	}
->>>>>>> 73438313
 }
 
 func (s *Monitor) monitorRelay(relay *builder.Client, wg *sync.WaitGroup) {
